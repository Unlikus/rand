# Changelog
All notable changes to this project will be documented in this file.

The format is based on [Keep a Changelog](http://keepachangelog.com/en/1.0.0/)
and this project adheres to [Semantic Versioning](https://semver.org/spec/v2.0.0.html).

## [0.4.1] - 2021-06-15
- Empirically test PDF of normal distribution (#1121)
- Correctly document `no_std` support (#1100)
- Add `std_math` feature to prefer `std` over `libm` for floating point math (#1100)
- Add mean and std_dev accessors to Normal (#1114)
- Make sure all distributions and their error types implement `Error`, `Display`, `Clone`,
 `Copy`, `PartialEq` and `Eq` as appropriate (#1126)
<<<<<<< HEAD
- Support serde for distributions (#1141)
=======
- Port benchmarks to use Criterion crate (#1116)
>>>>>>> 8a07c93e

## [0.4.0] - 2020-12-18
- Bump `rand` to v0.8.0
- New `Geometric`, `StandardGeometric` and `Hypergeometric` distributions (#1062)
- New `Beta` sampling algorithm for improved performance and accuracy (#1000)
- `Normal` and `LogNormal` now support `from_mean_cv` and `from_zscore` (#1044)
- Variants of `NormalError` changed (#1044)

## [0.3.0] - 2020-08-25
- Move alias method for `WeightedIndex` from `rand` (#945)
- Rename `WeightedIndex` to `WeightedAliasIndex` (#1008)
- Replace custom `Float` trait with `num-traits::Float` (#987)
- Enable `no_std` support via `num-traits` math functions (#987)
- Remove `Distribution<u64>` impl for `Poisson` (#987)
- Tweak `Dirichlet` and `alias_method` to use boxed slice instead of `Vec` (#987)
- Use whitelist for package contents, reducing size by 5kb (#983)
- Add case `lambda = 0` in the parametrization of `Exp` (#972)
- Implement inverse Gaussian distribution (#954)
- Reformatting and use of `rustfmt::skip` (#926)
- All error types now implement `std::error::Error` (#919)
- Re-exported `rand::distributions::BernoulliError` (#919)
- Add value stability tests for distributions (#891)

## [0.2.2] - 2019-09-10
- Fix version requirement on rand lib (#847)
- Clippy fixes & suppression (#840)

## [0.2.1] - 2019-06-29
- Update dependency to support Rand 0.7
- Doc link fixes

## [0.2.0] - 2019-06-06
- Remove `new` constructors for zero-sized types
- Add Pert distribution
- Fix undefined behavior in `Poisson`
- Make all distributions return `Result`s instead of panicking
- Implement `f32` support for most distributions
- Rename `UnitSphereSurface` to `UnitSphere`
- Implement `UnitBall` and `UnitDisc`

## [0.1.0] - 2019-06-06
Initial release. This is equivalent to the code in `rand` 0.6.5.<|MERGE_RESOLUTION|>--- conflicted
+++ resolved
@@ -11,11 +11,8 @@
 - Add mean and std_dev accessors to Normal (#1114)
 - Make sure all distributions and their error types implement `Error`, `Display`, `Clone`,
  `Copy`, `PartialEq` and `Eq` as appropriate (#1126)
-<<<<<<< HEAD
+- Port benchmarks to use Criterion crate (#1116)
 - Support serde for distributions (#1141)
-=======
-- Port benchmarks to use Criterion crate (#1116)
->>>>>>> 8a07c93e
 
 ## [0.4.0] - 2020-12-18
 - Bump `rand` to v0.8.0
